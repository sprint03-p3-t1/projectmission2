"""
RFP RAG 시스템 - 제네레이션 모듈
검색된 청크를 바탕으로 답변을 생성하는 모듈
본인 작업용 모듈
"""

import os
import logging
import time
from typing import List, Dict, Any, Optional
from datetime import datetime

# LLM
from openai import OpenAI

import sys
import os
sys.path.append(os.path.dirname(os.path.dirname(os.path.abspath(__file__))))
from data_processing import RetrievalResult, RAGResponse, RAGSystemInterface
from ops import get_quality_metrics, get_quality_monitor, get_conversation_tracker
from prompts.prompt_manager import get_prompt_manager

# 로깅 설정
logging.basicConfig(level=logging.INFO)
logger = logging.getLogger(__name__)

class RFPGenerator(RAGSystemInterface):
    """RFP 응답 생성기 - 본인 작업 영역"""
    
    def __init__(self, api_key: str = None, model: str = None, temperature: float = None, max_tokens: int = None):
<<<<<<< HEAD
        # 환경변수에서 설정값 가져오기
        self.api_key = api_key or os.getenv("OPENAI_API_KEY")
        self.model = model or os.getenv("MODEL_NAME", "gpt-5")
        self.temperature = temperature or float(os.getenv("TEMPERATURE", "1"))
        self.max_tokens = max_tokens or int(os.getenv("MAX_TOKENS", "2000"))
=======
        # YAML 설정에서 기본값 가져오기
        try:
            from src.config.yaml_config import yaml_config
            config = yaml_config.get_generation_config()
            
            # 파라미터가 제공되지 않은 경우 YAML 설정 사용
            self.api_key = api_key or os.getenv(config.get('api_key_env', 'OPENAI_API_KEY'))
            self.model = model or config.get('model', 'gpt-4.1-mini')
            self.temperature = temperature or config.get('temperature', 0.1)
            self.max_tokens = max_tokens or config.get('max_tokens', 2000)
            
            # MLOps 설정
            self.enable_quality_evaluation = config.get('enable_quality_evaluation', True)
            self.enable_conversation_logging = config.get('enable_conversation_logging', True)
            self.conversation_history_limit = config.get('conversation_history_limit', 6)
            
            # 프롬프트 매니저 설정
            self.prompt_manager_config = config.get('prompt_manager_config', {})
            self.legacy_prompts = config.get('legacy_prompts', {})
            
        except ImportError:
            # 폴백: 환경변수에서 설정값 가져오기
            self.api_key = api_key or os.getenv("OPENAI_API_KEY")
            self.model = model or os.getenv("MODEL_NAME", "gpt-4.1-mini")
            self.temperature = temperature or float(os.getenv("TEMPERATURE", "0.1"))
            self.max_tokens = max_tokens or int(os.getenv("MAX_TOKENS", "2000"))
            self.enable_quality_evaluation = True
            self.enable_conversation_logging = True
            self.conversation_history_limit = 6
            self.prompt_manager_config = {}
            self.legacy_prompts = {}
>>>>>>> fc820f2f
        
        self.client = None
        self.conversation_history: List[Dict[str, str]] = []
        self._is_ready = False
        self.current_session_id = None
        
        # MLOps 구성 요소 초기화
        self.quality_metrics = get_quality_metrics()
        self.quality_monitor = get_quality_monitor()
        self.conversation_tracker = get_conversation_tracker()
        
        # 프롬프트 매니저 초기화
        try:
            self.prompt_manager = get_prompt_manager()
            # YAML 설정에서 현재 버전 설정
            if self.prompt_manager_config.get('current_version'):
                self.prompt_manager.set_current_version(self.prompt_manager_config['current_version'])
        except Exception as e:
            logger.warning(f"Failed to initialize prompt manager: {e}")
            self.prompt_manager = None
        
        # 질문 유형 설정 (기본값: general)
        self.question_type = "general"
    
    def initialize(self):
        """제네레이터 초기화"""
        if not self.api_key:
            raise ValueError("OpenAI API key is required")
        
        self.client = OpenAI(api_key=self.api_key)
        self._is_ready = True
        logger.info(f"Initialized RFP Generator with model: {self.model}")
    
    def is_ready(self) -> bool:
        """제네레이터 준비 상태 확인"""
        return self._is_ready and self.client is not None
    
    def generate_response(self, 
                         question: str, 
                         retrieved_results: List[RetrievalResult],
                         use_conversation_history: bool = True) -> RAGResponse:
        """검색된 청크를 바탕으로 응답 생성"""
        if not self.is_ready():
            raise RuntimeError("Generator is not initialized. Call initialize() first.")
        
        start_time = time.time()
        
        # 컨텍스트 구성
        context = self._build_context(retrieved_results)
        
        # 시스템 프롬프트 (프롬프트 매니저 사용)
        system_prompt = self._get_system_prompt()
        
        # 대화 히스토리 구성
        messages = [{"role": "system", "content": system_prompt}]
        
        if use_conversation_history and self.conversation_history:
            # YAML 설정에서 지정된 대화 히스토리 제한 사용
            messages.extend(self.conversation_history[-self.conversation_history_limit:])
        
        # 사용자 쿼리와 컨텍스트
        # 사용자 메시지 생성 (프롬프트 매니저 사용)
        user_message = self._create_user_message(question, context)
        messages.append({"role": "user", "content": user_message})
        
        try:
            # OpenAI API 호출 - Pydantic 에러 우회
            try:
                response = self.client.chat.completions.create(
                    model=self.model,
                    messages=messages,
                    temperature=self.temperature,
                    max_tokens=self.max_tokens
                )
                answer = response.choices[0].message.content
                
                # 생성 메타데이터
                generation_time = time.time() - start_time
                generation_metadata = {
                    "model": self.model,
                    "temperature": self.temperature,
                    "max_tokens": self.max_tokens,
                    "prompt_tokens": response.usage.prompt_tokens,
                    "completion_tokens": response.usage.completion_tokens,
                    "total_tokens": response.usage.total_tokens,
                    "generation_time": generation_time,
                    "timestamp": datetime.now().isoformat()
                }
            except Exception as pydantic_error:
                # Pydantic 에러 발생 시 간단한 응답 생성
                logger.warning(f"Pydantic error occurred, using fallback: {pydantic_error}")
                answer = f"검색된 문서를 바탕으로 답변드리겠습니다.\n\n{context[:1000]}..."
                
                # 생성 메타데이터 (에러 시)
                generation_time = time.time() - start_time
                generation_metadata = {
                    "model": self.model,
                    "temperature": self.temperature,
                    "max_tokens": self.max_tokens,
                    "prompt_tokens": 0,
                    "completion_tokens": 0,
                    "total_tokens": 0,
                    "generation_time": generation_time,
                    "timestamp": datetime.now().isoformat(),
                    "error": str(pydantic_error)
                }
            
            # 대화 히스토리 업데이트
            if use_conversation_history:
                self.conversation_history.append({"role": "user", "content": question})
                self.conversation_history.append({"role": "assistant", "content": answer})
            
            # RetrievalResult 객체들을 딕셔너리로 변환
            chunks_dict = []
            for result in retrieved_results:
                chunk_dict = {
                    "chunk": {
                        "chunk_id": result.chunk.chunk_id,
                        "doc_id": result.chunk.doc_id,
                        "content": result.chunk.content,
                        "chunk_type": result.chunk.chunk_type,
                        "page_number": result.chunk.page_number,
                        "metadata": result.chunk.metadata
                    },
                    "score": result.score,
                    "rank": result.rank
                }
                chunks_dict.append(chunk_dict)
            
            # 품질 평가 수행 (옵션)
            quality_evaluation = None
            if self.enable_quality_evaluation:
                try:
                    quality_evaluation = self.evaluate_response_quality(question, answer, context)
                    
                    # 품질 평가 결과 저장
                    evaluation_id = self.quality_metrics.store_evaluation(
                        question=question,
                        answer=answer,
                        context=context,
                        scores=quality_evaluation["scores"],
                        overall_score=quality_evaluation["overall_score"],
                        suggestions=quality_evaluation["suggestions"],
                        evaluation_text=quality_evaluation["evaluation_text"],
                        model_name=self.model,
                        user_id=None,  # TODO: 사용자 ID 추가
                        session_id=None  # TODO: 세션 ID 추가
                    )
                    
                    # 생성 메타데이터에 품질 평가 정보 추가
                    generation_metadata["quality_evaluation"] = quality_evaluation
                    generation_metadata["evaluation_id"] = evaluation_id
                    
                    logger.info(f"Quality evaluation completed: {quality_evaluation['overall_score']:.3f}")
                    
                except Exception as e:
                    logger.error(f"Quality evaluation failed: {e}")
                    quality_evaluation = {"error": str(e)}
            
            # 대화 로깅 (옵션)
            if self.enable_conversation_logging:
                try:
                    logger.info(f"🔍 대화 로깅 시작 - retrieved_results 개수: {len(retrieved_results)}")
                    
                    # 검색 단계별 로그 생성
                    search_steps = []
                    if retrieved_results:
                        logger.info(f"🔍 첫 번째 검색 결과 타입: {type(retrieved_results[0])}")
                        logger.info(f"🔍 첫 번째 검색 결과 속성: {dir(retrieved_results[0])}")
                        
                        # 임베딩 단계 - RetrievalResult에는 embedding이 없으므로 다른 방법 사용
                        search_steps.append({
                            'type': 'embedding',
                            'input': {'query': question},
                            'output': {'embedding_dim': 'N/A'},  # RetrievalResult에 embedding 정보 없음
                            'execution_time_ms': 0,  # TODO: 실제 임베딩 시간 측정
                            'metadata': {'note': 'embedding_dim not available in RetrievalResult'}
                        })
                        
                        # 벡터 검색 단계
                        search_steps.append({
                            'type': 'vector_search',
                            'input': {'query': question, 'top_k': len(retrieved_results)},
                            'output': {'retrieved_count': len(retrieved_results)},
                            'execution_time_ms': 0,  # TODO: 실제 검색 시간 측정
                            'metadata': {'search_method': 'vector'}
                        })
                    
                    # 대화 로그 저장
                    logger.info(f"🔍 대화 로그 저장 시작 - session_id: {self.current_session_id}")
                    logger.info(f"🔍 question: {question[:100]}...")
                    logger.info(f"🔍 answer: {answer[:100]}...")
                    logger.info(f"🔍 chunks_dict length: {len(chunks_dict) if chunks_dict else 0}")
                    
                    log_id = self.conversation_tracker.log_conversation(
                        session_id=self.current_session_id or "default_session",
                        question=question,
                        answer=answer,
                        system_type="faiss",  # TODO: 실제 시스템 타입 전달
                        model_name=self.model,
                        temperature=self.temperature,
                        max_tokens=self.max_tokens,
                        search_method="vector",
                        retrieved_chunks=chunks_dict,
                        generation_metadata=generation_metadata,
                        quality_evaluation=quality_evaluation,
                        conversation_history=self.conversation_history,
                        search_steps=search_steps
                    )
                    
                    generation_metadata["conversation_log_id"] = log_id
                    logger.info(f"✅ Conversation logged with ID: {log_id}")
                    
                except Exception as e:
                    logger.error(f"❌ Conversation logging failed: {e}")
                    logger.error(f"❌ Error type: {type(e)}")
                    import traceback
                    logger.error(f"❌ Traceback: {traceback.format_exc()}")
        
            return RAGResponse(
                question=question,
                answer=answer,
                retrieved_chunks=chunks_dict,
                generation_metadata=generation_metadata
            )
        
        except Exception as e:
            logger.error(f"Error generating response: {e}")
            # 에러 시에도 retrieved_chunks를 Dict로 변환
            chunks_dict = []
            for result in retrieved_results:
                chunks_dict.append({
                    "chunk_id": result.chunk.chunk_id,
                    "content": result.chunk.content[:200] + "..." if len(result.chunk.content) > 200 else result.chunk.content,
                    "score": result.score,
                    "rank": result.rank
                })
            
            return RAGResponse(
                question=question,
                answer="죄송합니다. 응답 생성 중 오류가 발생했습니다.",
                retrieved_chunks=retrieved_results,
                generation_metadata={"error": str(e), "generation_time": time.time() - start_time}
            )
    
    def _build_context(self, retrieved_results: List[RetrievalResult]) -> str:
        """검색된 청크들을 컨텍스트로 구성"""
        if not retrieved_results:
            return "관련된 문서 정보를 찾을 수 없습니다."
        
        context_parts = []
        
        for result in retrieved_results:
            chunk = result.chunk
            context_part = f"""
[문서 {result.rank}] (유사도: {result.score:.3f})
공고번호: {chunk.metadata.get('공고번호', 'N/A')}
사업명: {chunk.metadata.get('사업명', 'N/A')}
청크 유형: {chunk.chunk_type}
{f"페이지: {chunk.page_number}" if chunk.page_number else ""}

내용:
{chunk.content}
"""
            context_parts.append(context_part)
        
        return "\n" + "="*80 + "\n".join(context_parts)
    
    def _create_user_message(self, question: str, context: str) -> str:
        """사용자 메시지 생성 (질문 유형별 프롬프트 사용)"""
        if self.prompt_manager:
            try:
                # 질문 유형별 프롬프트 템플릿 사용
                if hasattr(self, 'question_type') and self.question_type != "general":
                    template = self.prompt_manager.get_user_template_by_type(self.question_type)
                    if template:
                        logger.info(f"🎯 질문 유형별 프롬프트 사용: {self.question_type}")
                        return template.format(question=question, context=context)
                
                # 기본 프롬프트 매니저 사용
                return self.prompt_manager.format_user_message(question, context)
            except Exception as e:
                logger.warning(f"Failed to use prompt manager for user message: {e}")
        
        # 폴백: 레거시 템플릿 사용
        return f"""
질문: {question}

관련 RFP 문서 정보:
{context}

위 정보를 바탕으로 질문에 답변해 주세요.
문서에 정보가 있으면 사업명, 발주기관, 사업금액, 기간 등 핵심 정보를 포함하여 상세하게 답변하세요.
문서에 없는 내용에 대해서는 "문서에서 해당 정보를 찾을 수 없습니다"라고 명확히 말씀해 주세요.
"""
    
    def _get_system_prompt(self) -> str:
        """시스템 프롬프트 반환 (프롬프트 매니저 사용)"""
        if self.prompt_manager:
            try:
                return self.prompt_manager.get_system_prompt()
            except Exception as e:
                logger.warning(f"Failed to use prompt manager for system prompt: {e}")
        
        # 폴백: 레거시 프롬프트 사용
        if self.legacy_prompts.get('system_prompt'):
            return self.legacy_prompts['system_prompt']
        
        # 최종 폴백: 하드코딩된 프롬프트
        return """
당신은 RFP(제안요청서) 분석 전문가입니다. 
정부기관과 기업의 입찰 공고 문서를 분석하여 컨설턴트들이 필요한 정보를 빠르게 파악할 수 있도록 도와주는 역할을 합니다.

다음 원칙을 지켜주세요:
1. 제공된 문서 정보만을 바탕으로 정확하게 답변하세요.
2. 문서에 없는 내용에 대해서는 "문서에서 해당 정보를 찾을 수 없습니다"라고 간단하고 명확히 말하세요.
3. 문서에 정보가 있으면 사업명, 발주기관, 사업금액, 기간 등 핵심 정보를 포함하여 답변하세요.
4. 표나 목록이 있는 경우 구조화하여 보기 쉽게 정리하세요.
5. 입찰 참가 자격, 평가 기준, 제출 서류 등 중요한 요구사항은 놓치지 말고 포함하세요.
6. 답변은 한국어로 작성하고, 간결하고 명확하게 설명하세요.
7. 문서에 없는 내용에 대해서는 추측하거나 관련 없는 정보를 제공하지 마세요.
"""
    
    def update_system_prompt(self, new_prompt: str):
        """시스템 프롬프트 업데이트 (레거시 호환성)"""
        self._system_prompt = new_prompt
        logger.info("System prompt updated")
    
    def set_prompt_version(self, version: str) -> bool:
        """프롬프트 버전 변경"""
        if self.prompt_manager:
            return self.prompt_manager.set_current_version(version)
        return False
    
    def get_available_prompt_versions(self) -> List[str]:
        """사용 가능한 프롬프트 버전 목록 반환"""
        if self.prompt_manager:
            return self.prompt_manager.get_available_versions()
        return []
    
    def get_current_prompt_version(self) -> str:
        """현재 프롬프트 버전 반환"""
        if self.prompt_manager:
            return self.prompt_manager.get_current_version()
        return "legacy"
    
    def _get_default_evaluation_prompt(self, question: str, answer: str, context: str) -> str:
        """기본 평가 프롬프트 (폴백용)"""
        return f"""
다음 질문과 답변을 평가해주세요. 각 항목을 0-1 점수로 평가하고, 개선 제안을 해주세요.

질문: {question}

답변: {answer}

참고 문서: {context[:2000]}...

평가 기준:
1. 관련성 (Relevance): 답변이 질문에 얼마나 관련있는가? (0-1)
2. 완성도 (Completeness): 질문에 대한 답변이 얼마나 완전한가? (0-1)
3. 정확성 (Accuracy): 답변 내용이 얼마나 정확한가? (0-1)
4. 명확성 (Clarity): 답변이 얼마나 이해하기 쉬운가? (0-1)
5. 구조화 (Structure): 답변이 얼마나 체계적으로 구성되었는가? (0-1)

응답 형식:
관련성: 0.85
완성도: 0.78
정확성: 0.92
명확성: 0.80
구조화: 0.75
종합점수: 0.82
개선제안: [구체적인 개선 제안 3가지]
"""
    
    def clear_conversation_history(self):
        """대화 히스토리 초기화"""
        self.conversation_history = []
        logger.info("Conversation history cleared")
    
    def get_conversation_history(self) -> List[Dict[str, str]]:
        """대화 히스토리 반환"""
        return self.conversation_history.copy()
    
    def set_generation_parameters(self, temperature: float = None, max_tokens: int = None):
        """생성 파라미터 업데이트"""
        if temperature is not None:
            self.temperature = temperature
        if max_tokens is not None:
            self.max_tokens = max_tokens
        logger.info(f"Generation parameters updated: temperature={self.temperature}, max_tokens={self.max_tokens}")
    
    def generate_summary(self, retrieved_results: List[RetrievalResult], summary_type: str = "general") -> str:
        """검색된 문서들의 요약 생성"""
        if not retrieved_results:
            return "요약할 문서가 없습니다."
        
        context = self._build_context(retrieved_results)
        
        summary_prompts = {
            "general": "위 문서들의 주요 내용을 요약해주세요.",
            "requirements": "위 문서들에서 입찰 요구사항과 조건들을 정리해주세요.",
            "evaluation": "위 문서들의 평가 기준과 방법을 정리해주세요.",
            "timeline": "위 문서들의 일정과 마감일을 정리해주세요."
        }
        
        prompt = summary_prompts.get(summary_type, summary_prompts["general"])
        
        messages = [
            {"role": "system", "content": self._get_system_prompt()},
            {"role": "user", "content": f"{context}\n\n{prompt}"}
        ]
        
        try:
            response = self.client.chat.completions.create(
                model=self.model,
                messages=messages,
                temperature=self.temperature,
                max_tokens=self.max_tokens
            )
            
            return response.choices[0].message.content
        
        except Exception as e:
            logger.error(f"Error generating summary: {e}")
            return "요약 생성 중 오류가 발생했습니다."
    
    def generate_comparison(self, results_list: List[List[RetrievalResult]], comparison_aspects: List[str]) -> str:
        """여러 문서 세트 비교 분석"""
        if not results_list or len(results_list) < 2:
            return "비교할 문서가 충분하지 않습니다."
        
        contexts = []
        for i, results in enumerate(results_list):
            context = self._build_context(results)
            contexts.append(f"[문서 그룹 {i+1}]\n{context}")
        
        comparison_context = "\n\n".join(contexts)
        aspects_str = ", ".join(comparison_aspects)
        
        messages = [
            {"role": "system", "content": self._get_system_prompt()},
            {"role": "user", "content": f"""
다음 문서 그룹들을 {aspects_str} 측면에서 비교 분석해주세요:

{comparison_context}

각 그룹의 특징과 차이점을 명확히 정리해주세요.
"""}
        ]
        
        try:
            response = self.client.chat.completions.create(
                model=self.model,
                messages=messages,
                temperature=self.temperature,
                max_tokens=self.max_tokens
            )
            
            return response.choices[0].message.content
        
        except Exception as e:
            logger.error(f"Error generating comparison: {e}")
            return "비교 분석 생성 중 오류가 발생했습니다."
    
    def evaluate_response_quality(self, question: str, answer: str, context: str) -> Dict[str, Any]:
        """LLM 기반 답변 품질 평가"""
        if not self.is_ready():
            raise RuntimeError("Generator is not initialized. Call initialize() first.")
        
        # 평가 프롬프트 생성 (프롬프트 매니저 사용)
        if self.prompt_manager:
            try:
                evaluation_prompt = self.prompt_manager.format_evaluation_prompt(question, answer, context)
            except Exception as e:
                logger.warning(f"Failed to use prompt manager for evaluation prompt: {e}")
                evaluation_prompt = self._get_default_evaluation_prompt(question, answer, context)
        else:
            evaluation_prompt = self._get_default_evaluation_prompt(question, answer, context)
        
        try:
            response = self.client.chat.completions.create(
                model=self.model,
                messages=[
                    {"role": "system", "content": "당신은 답변 품질 평가 전문가입니다. 객관적이고 정확한 평가를 해주세요."},
                    {"role": "user", "content": evaluation_prompt}
                ],
                temperature=0.1,  # 일관된 평가를 위해 낮은 temperature
                max_tokens=500
            )
            
            evaluation_text = response.choices[0].message.content
            
            # 평가 결과 파싱
            scores = self._parse_evaluation_scores(evaluation_text)
            suggestions = self._parse_improvement_suggestions(evaluation_text)
            
            # 종합 점수 계산
            overall_score = sum(scores.values()) / len(scores) if scores else 0.0
            
            return {
                "scores": scores,
                "overall_score": overall_score,
                "suggestions": suggestions,
                "evaluation_text": evaluation_text,
                "timestamp": datetime.now().isoformat()
            }
            
        except Exception as e:
            logger.error(f"Error evaluating response quality: {e}")
            return {
                "scores": {"relevance": 0.0, "completeness": 0.0, "accuracy": 0.0, "clarity": 0.0, "structure": 0.0},
                "overall_score": 0.0,
                "suggestions": ["평가 중 오류가 발생했습니다."],
                "evaluation_text": "평가 실패",
                "timestamp": datetime.now().isoformat(),
                "error": str(e)
            }
    
    def _parse_evaluation_scores(self, evaluation_text: str) -> Dict[str, float]:
        """평가 텍스트에서 점수 추출"""
        scores = {}
        lines = evaluation_text.split('\n')
        
        # 매핑 딕셔너리 (한글 키워드를 영문 키로 변환)
        key_mapping = {
            '관련성': 'relevance',
            '완성도': 'completeness', 
            '정확성': 'accuracy',
            '명확성': 'clarity',
            '구조화': 'structure'
        }
        
        for line in lines:
            line = line.strip()
            if ':' in line:
                try:
                    # 콜론으로 분리
                    parts = line.split(':', 1)
                    if len(parts) == 2:
                        key = parts[0].strip()
                        value_str = parts[1].strip()
                        
                        # 숫자 추출 (공백이나 다른 문자가 포함될 수 있음)
                        import re
                        number_match = re.search(r'(\d+\.?\d*)', value_str)
                        if number_match:
                            value = float(number_match.group(1))
                            
                            # 한글 키워드 확인 및 영문 키로 변환
                            for korean_key, english_key in key_mapping.items():
                                if korean_key in key:
                                    scores[english_key] = value
                                    break
                except (ValueError, IndexError):
                    continue
        
        return scores
    
    def _parse_improvement_suggestions(self, evaluation_text: str) -> List[str]:
        """평가 텍스트에서 개선 제안 추출"""
        suggestions = []
        lines = evaluation_text.split('\n')
        
        in_suggestions = False
        for line in lines:
            line = line.strip()
            if '개선제안' in line or '개선 제안' in line:
                in_suggestions = True
                continue
            if in_suggestions and line:
                if line.startswith('-') or line.startswith('•') or line.startswith('*'):
                    suggestions.append(line[1:].strip())
                elif line and not any(keyword in line.lower() for keyword in ['관련성', '완성도', '정확성', '명확성', '구조화', '종합점수']):
                    suggestions.append(line)
        
        return suggestions[:3] if suggestions else ["구체적인 개선 제안을 제공할 수 없습니다."]
    
    def enable_quality_evaluation(self, enable: bool = True):
        """품질 평가 활성화/비활성화"""
        self.enable_quality_evaluation = enable
        logger.info(f"Quality evaluation {'enabled' if enable else 'disabled'}")
    
    def get_quality_statistics(self, days: int = 7) -> Dict[str, Any]:
        """품질 통계 조회"""
        return self.quality_metrics.get_quality_statistics(days)
    
    def get_quality_trends(self, days: int = 30) -> Dict[str, Any]:
        """품질 트렌드 조회"""
        trends_df = self.quality_metrics.get_quality_trends(days)
        return trends_df.to_dict('records') if not trends_df.empty else []
    
    def get_quality_insights(self) -> Dict[str, Any]:
        """품질 인사이트 조회"""
        return self.quality_monitor.get_quality_insights()
    
    def start_quality_monitoring(self):
        """품질 모니터링 시작"""
        self.quality_monitor.start_monitoring()
        logger.info("Quality monitoring started")
    
    def stop_quality_monitoring(self):
        """품질 모니터링 중지"""
        self.quality_monitor.stop_monitoring()
        logger.info("Quality monitoring stopped")
    
    def get_monitoring_status(self) -> Dict[str, Any]:
        """모니터링 상태 조회"""
        return self.quality_monitor.get_monitoring_status()
    
    # 대화 세션 관리 메서드들
    def start_conversation_session(self, user_id: str = None, session_metadata: Dict[str, Any] = None) -> str:
        """새 대화 세션 시작"""
        self.current_session_id = self.conversation_tracker.start_session(user_id, session_metadata)
        logger.info(f"Started conversation session: {self.current_session_id}")
        return self.current_session_id
    
    def end_conversation_session(self, end_metadata: Dict[str, Any] = None):
        """현재 대화 세션 종료"""
        if self.current_session_id:
            self.conversation_tracker.end_session(self.current_session_id, end_metadata)
            logger.info(f"Ended conversation session: {self.current_session_id}")
            self.current_session_id = None
    
    def enable_conversation_logging(self, enable: bool = True):
        """대화 로깅 활성화/비활성화"""
        self.enable_conversation_logging = enable
        logger.info(f"Conversation logging {'enabled' if enable else 'disabled'}")
    
    def get_conversation_analytics(self, days: int = 7) -> Dict[str, Any]:
        """대화 분석 통계 조회"""
        return self.conversation_tracker.get_conversation_analytics(days)
    
    def search_conversations(
        self,
        query: str = None,
        system_type: str = None,
        min_quality_score: float = None,
        date_from: str = None,
        date_to: str = None,
        limit: int = 100
    ) -> List[Dict[str, Any]]:
        """대화 로그 검색"""
        return self.conversation_tracker.search_conversations(
            query, system_type, min_quality_score, date_from, date_to, limit
        )
    
    def get_conversation_details(self, log_id: str) -> Dict[str, Any]:
        """특정 대화의 상세 정보 조회"""
        # 대화 로그 조회
        conversations = self.conversation_tracker.search_conversations(limit=1000)
        conversation = next((c for c in conversations if c['log_id'] == log_id), None)
        
        if not conversation:
            return None
        
        # 검색 단계별 상세 정보 조회
        search_steps = self.conversation_tracker.get_search_step_details(log_id)
        conversation['search_steps'] = search_steps
        
        return conversation

# 제네레이션 모듈 단독 테스트 함수
def test_generator_standalone():
    """제네레이션 모듈 단독 테스트"""
    from data_processing import DocumentChunk, RetrievalResult
    
    # 환경변수에서 API 키 가져오기
    api_key = os.getenv("OPENAI_API_KEY")
    if not api_key:
        print("OPENAI_API_KEY 환경변수를 설정해주세요.")
        return
    
    # 제네레이터 초기화
    generator = RFPGenerator(api_key)
    generator.initialize()
    
    # 테스트용 가짜 검색 결과 생성
    test_chunk = DocumentChunk(
        chunk_id="test_chunk",
        doc_id="test_doc",
        content="한국사학진흥재단에서 대학재정정보시스템 고도화 사업을 발주했습니다. 사업금액은 2억 1천만원이며, 계약기간은 6개월입니다.",
        chunk_type="metadata",
        metadata={
            "공고번호": "20240815487",
            "사업명": "대학재정정보시스템 고도화",
            "발주기관": "한국사학진흥재단",
            "사업금액": 211000000
        }
    )
    
    test_results = [
        RetrievalResult(chunk=test_chunk, score=0.95, rank=1)
    ]
    
    # 테스트 질문
    test_question = "한국사학진흥재단 사업의 주요 내용을 알려주세요."
    
    # 응답 생성
    response = generator.generate_response(test_question, test_results)
    
    print(f"질문: {response.question}")
    print(f"답변: {response.answer}")
    print(f"메타데이터: {response.generation_metadata}")
    
    # 품질 평가 결과 확인
    if "quality_evaluation" in response.generation_metadata:
        quality_eval = response.generation_metadata["quality_evaluation"]
        print(f"\n=== 품질 평가 결과 ===")
        print(f"종합 점수: {quality_eval['overall_score']:.3f}")
        print(f"세부 점수: {quality_eval['scores']}")
        print(f"개선 제안: {quality_eval['suggestions']}")
    
    # 품질 통계 조회
    print(f"\n=== 품질 통계 (최근 7일) ===")
    stats = generator.get_quality_statistics(days=7)
    print(f"평균 품질 점수: {stats['avg_overall_score']:.3f}")
    print(f"총 평가 수: {stats['total_evaluations']}")
    
    # 품질 인사이트 조회
    print(f"\n=== 품질 인사이트 ===")
    insights = generator.get_quality_insights()
    print(f"인사이트: {insights.get('insights', [])}")

if __name__ == "__main__":
    test_generator_standalone()<|MERGE_RESOLUTION|>--- conflicted
+++ resolved
@@ -1,7 +1,6 @@
 """
 RFP RAG 시스템 - 제네레이션 모듈
 검색된 청크를 바탕으로 답변을 생성하는 모듈
-본인 작업용 모듈
 """
 
 import os
@@ -25,16 +24,9 @@
 logger = logging.getLogger(__name__)
 
 class RFPGenerator(RAGSystemInterface):
-    """RFP 응답 생성기 - 본인 작업 영역"""
+    """RFP 응답 생성기"""
     
     def __init__(self, api_key: str = None, model: str = None, temperature: float = None, max_tokens: int = None):
-<<<<<<< HEAD
-        # 환경변수에서 설정값 가져오기
-        self.api_key = api_key or os.getenv("OPENAI_API_KEY")
-        self.model = model or os.getenv("MODEL_NAME", "gpt-5")
-        self.temperature = temperature or float(os.getenv("TEMPERATURE", "1"))
-        self.max_tokens = max_tokens or int(os.getenv("MAX_TOKENS", "2000"))
-=======
         # YAML 설정에서 기본값 가져오기
         try:
             from src.config.yaml_config import yaml_config
@@ -66,7 +58,6 @@
             self.conversation_history_limit = 6
             self.prompt_manager_config = {}
             self.legacy_prompts = {}
->>>>>>> fc820f2f
         
         self.client = None
         self.conversation_history: List[Dict[str, str]] = []
